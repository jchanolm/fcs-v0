--- conflicted
+++ resolved
@@ -1,11 +1,5 @@
-<<<<<<< HEAD
-# cheating
-*data/
-
-=======
 # Local sit
 *data/
->>>>>>> 973e03ab
 # Byte-compiled / optimized / DLL files
 __pycache__/
 *.py[cod]
